defmodule Ueberauth.Strategy.Discord do
  @moduledoc """
  Discord Strategy for Überauth.
  """

  use Ueberauth.Strategy, uid_field: :id, default_scope: "identify"

  alias Ueberauth.Auth.Info
  alias Ueberauth.Auth.Credentials
  alias Ueberauth.Auth.Extra

  @doc """
  Handles initial request for Discord authentication.
  """
  def handle_request!(conn) do
    scopes = conn.params["scope"] || option(conn, :default_scope)

    opts =
      [scope: scopes]
      |> with_optional_param_or_default(:prompt, conn)
      |> with_optional_param_or_default(:permissions, conn)
<<<<<<< HEAD
      |> with_optional_param_or_default(:state, conn)
      |> with_optional_param_or_default(:guild_id, conn)
      |> with_optional_param_or_default(:disable_guild_select, conn)
=======
      |> with_state_param(conn)
>>>>>>> fff19ef1
      |> Keyword.put(:redirect_uri, callback_url(conn))

    redirect!(conn, Ueberauth.Strategy.Discord.OAuth.authorize_url!(opts))
  end

  @doc false
  def handle_callback!(%Plug.Conn{params: %{"code" => code}} = conn) do
    opts = [redirect_uri: callback_url(conn)]
    token = Ueberauth.Strategy.Discord.OAuth.get_token!([code: code], opts)

    if token.access_token == nil do
      err = token.other_params["error"]
      desc = token.other_params["error_description"]
      set_errors!(conn, [error(err, desc)])
    else
      conn
      |> store_token(token)
      |> fetch_user(token)
      |> fetch_connections(token)
      |> fetch_guilds(token)
    end
  end

  @doc false
  def handle_callback!(conn) do
    set_errors!(conn, [error("missing_code", "No code received")])
  end

  @doc false
  def handle_cleanup!(conn) do
    conn
    |> put_private(:discord_token, nil)
    |> put_private(:discord_user, nil)
    |> put_private(:discord_connections, nil)
    |> put_private(:discord_guilds, nil)
  end

  # Store the token for later use.
  @doc false
  defp store_token(conn, token) do
    put_private(conn, :discord_token, token)
  end

  defp fetch_user(conn, token) do
    path = "https://discord.com/api/users/@me"
    resp = Ueberauth.Strategy.Discord.OAuth.get(token, path)

    case resp do
      {:ok, %OAuth2.Response{status_code: 401, body: _body}} ->
        set_errors!(conn, [error("token", "unauthorized")])

      {:ok, %OAuth2.Response{status_code: status_code, body: user}}
      when status_code in 200..399 ->
        put_private(conn, :discord_user, user)

      {:error, %OAuth2.Error{reason: reason}} ->
        set_errors!(conn, [error("OAuth2", reason)])
    end
  end

  defp split_scopes(token) do
    (token.other_params["scope"] || "")
    |> String.split(" ")
  end

  defp fetch_connections(%Plug.Conn{assigns: %{ueberauth_failure: _fails}} = conn, _), do: conn

  defp fetch_connections(conn, token) do
    scopes = split_scopes(token)

    case "connections" in scopes do
      false ->
        conn

      true ->
        path = "https://discord.com/api/users/@me/connections"

        case Ueberauth.Strategy.Discord.OAuth.get(token, path) do
          {:ok, %OAuth2.Response{status_code: 401, body: _body}} ->
            set_errors!(conn, [error("token", "unauthorized")])

          {:ok, %OAuth2.Response{status_code: status_code, body: connections}}
          when status_code in 200..399 ->
            put_private(conn, :discord_connections, connections)

          {:error, %OAuth2.Error{reason: reason}} ->
            set_errors!(conn, [error("OAuth2", reason)])
        end
    end
  end

  defp fetch_guilds(%Plug.Conn{assigns: %{ueberauth_failure: _fails}} = conn, _), do: conn

  defp fetch_guilds(conn, token) do
    scopes = split_scopes(token)

    case "guilds" in scopes do
      false ->
        conn

      true ->
        path = "https://discord.com/api/users/@me/guilds"

        case Ueberauth.Strategy.Discord.OAuth.get(token, path) do
          {:ok, %OAuth2.Response{status_code: 401, body: _body}} ->
            set_errors!(conn, [error("token", "unauthorized")])

          {:ok, %OAuth2.Response{status_code: status_code, body: guilds}}
          when status_code in 200..399 ->
            put_private(conn, :discord_guilds, guilds)

          {:error, %OAuth2.Error{reason: reason}} ->
            set_errors!(conn, [error("OAuth2", reason)])
        end
    end
  end

  @doc """
  Includes the credentials from the Discord response.
  """
  def credentials(conn) do
    token = conn.private.discord_token
    scopes = split_scopes(token)

    %Credentials{
      expires: !!token.expires_at,
      expires_at: token.expires_at,
      scopes: scopes,
      refresh_token: token.refresh_token,
      token: token.access_token
    }
  end

  @doc """
  Fetches the fields to populate the info section of the `Ueberauth.Auth` struct.
  """
  def info(conn) do
    user = conn.private.discord_user

    %Info{
      email: user["email"],
      image: fetch_image(user),
      nickname: user["username"]
    }
  end

  defp fetch_image(user) do
    if user["avatar"] do
      "https://cdn.discordapp.com/avatars/#{user["id"]}/#{user["avatar"]}.jpg"
    else
      "https://cdn.discordapp.com/embed/avatars/#{Integer.mod(String.to_integer(user["discriminator"]), 5)}.png"
    end
  end

  @doc """
  Stores the raw information (including the token, user, connections and guilds)
  obtained from the Discord callback.
  """
  def extra(conn) do
    %{
      discord_token: :token,
      discord_user: :user,
      discord_connections: :connections,
      discord_guilds: :guilds
    }
    |> Enum.filter(fn {original_key, _} ->
      Map.has_key?(conn.private, original_key)
    end)
    |> Enum.map(fn {original_key, mapped_key} ->
      {mapped_key, Map.fetch!(conn.private, original_key)}
    end)
    |> Map.new()
    |> (&%Extra{raw_info: &1}).()
  end

  @doc """
  Fetches the uid field from the response.
  """
  def uid(conn) do
    uid_field =
      conn
      |> option(:uid_field)
      |> to_string

    conn.private.discord_user[uid_field]
  end

  defp option(conn, key) do
    Keyword.get(options(conn), key, Keyword.get(default_options(), key))
  end

  defp with_optional_param_or_default(opts, key, conn) do
    cond do
      value = conn.params[to_string(key)] ->
        Keyword.put(opts, key, value)

      default_opt = option(conn, key) ->
        Keyword.put(opts, key, default_opt)

      true ->
        opts
    end
  end
end<|MERGE_RESOLUTION|>--- conflicted
+++ resolved
@@ -19,13 +19,9 @@
       [scope: scopes]
       |> with_optional_param_or_default(:prompt, conn)
       |> with_optional_param_or_default(:permissions, conn)
-<<<<<<< HEAD
-      |> with_optional_param_or_default(:state, conn)
       |> with_optional_param_or_default(:guild_id, conn)
       |> with_optional_param_or_default(:disable_guild_select, conn)
-=======
       |> with_state_param(conn)
->>>>>>> fff19ef1
       |> Keyword.put(:redirect_uri, callback_url(conn))
 
     redirect!(conn, Ueberauth.Strategy.Discord.OAuth.authorize_url!(opts))
