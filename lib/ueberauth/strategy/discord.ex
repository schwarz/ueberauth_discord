--- conflicted
+++ resolved
@@ -210,10 +210,8 @@
   end
 
   defp option(conn, key) do
-<<<<<<< HEAD
     Keyword.get(options(conn), key, Keyword.get(default_options(), key))
-=======
-    Dict.get(options(conn), key, Dict.get(default_options(), key))
+  end
 
   defp with_optional_param_or_default(opts, key, conn) do
     cond do
@@ -226,6 +224,5 @@
       true ->
         opts
     end
->>>>>>> 6bbd06c1
   end
 end